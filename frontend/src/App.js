import React, { useState } from 'react';
import { ThemeProvider } from './context/ThemeContext';
import { AuthProvider, useAuth } from './context/AuthContext';
import Header from './components/Header';
import Sidebar from './components/Sidebar';
import Dashboard from './pages/Dashboard';
import NewMeeting from './pages/NewMeeting';
import NewWebRTCMeeting from './pages/NewWebRTCMeeting';
import AllMeetings from './pages/AllMeetings';
import MeetingDetails from './pages/MeetingDetails';
<<<<<<< HEAD
import LandingPage from './pages/LandingPage';
=======
import JoinMeeting from './pages/JoinMeeting';
import WebRTCMeeting from './pages/WebRTCMeeting';
>>>>>>> f0277e15
import Auth from './components/Auth';
import LoadingSpinner from './components/LoadingSpinner';

const AppContent = () => {
  const [activeView, setActiveView] = useState('dashboard');
  const [selectedMeetingId, setSelectedMeetingId] = useState(null);
  const [activeTab, setActiveTab] = useState('transcript');
<<<<<<< HEAD
  const [showLanding, setShowLanding] = useState(false);
=======
  const [roomId, setRoomId] = useState(null);
  const [meetingData, setMeetingData] = useState(null);
  const [isHost, setIsHost] = useState(false);
>>>>>>> f0277e15
  const { user, loading, isAuthenticated } = useAuth();

  if (loading) {
    return <LoadingSpinner />;
  }

  if (!isAuthenticated) {
    if (showLanding) {
      return <Auth />;
    }
    return <LandingPage onGetStarted={() => setShowLanding(true)} />;
  }

  const handleMeetingClick = (meetingId, tab = 'transcript') => {
    setSelectedMeetingId(meetingId);
    setActiveTab(tab);
    setActiveView('meeting-details');
  };

  const handleBackFromMeeting = () => {
    setSelectedMeetingId(null);
    setActiveView('meetings');
  };

  const handleMeetingCreated = (meetingId) => {
    // When a recorded meeting is created, navigate to it
    handleMeetingClick(meetingId, 'transcript');
  };

  const handleWebRTCMeetingCreated = (meeting, roomIdParam) => {
    // When a WebRTC meeting is created, start the meeting
    setMeetingData(meeting);
    setRoomId(roomIdParam);
    setIsHost(true);
    setActiveView('webrtc-meeting');
  };

  const handleJoinRoom = (roomIdParam) => {
    setRoomId(roomIdParam);
    setActiveView('join-meeting');
  };

  const handleJoinMeeting = (meeting, isHostParam) => {
    setMeetingData(meeting);
    setIsHost(isHostParam);
    setActiveView('webrtc-meeting');
  };

  const handleLeaveMeeting = () => {
    setRoomId(null);
    setMeetingData(null);
    setIsHost(false);
    setActiveView('dashboard');
  };

  const handleBackFromJoin = () => {
    setRoomId(null);
    setActiveView('dashboard');
  };

  const renderContent = () => {
    switch (activeView) {
      case 'dashboard': 
        return (
          <Dashboard 
            onNavigate={setActiveView}
            onMeetingClick={handleMeetingClick}
            onJoinRoom={handleJoinRoom}
          />
        );
      case 'new-meeting': 
        return (
          <NewMeeting 
            onMeetingCreated={handleMeetingCreated}
            onNavigate={setActiveView}
          />
        );
      case 'new-webrtc-meeting':
        return (
          <NewWebRTCMeeting 
            onMeetingCreated={handleWebRTCMeetingCreated}
            onNavigate={setActiveView}
          />
        );
      case 'join-meeting':
        return (
          <JoinMeeting 
            roomId={roomId}
            onJoin={handleJoinMeeting}
            onBack={handleBackFromJoin}
          />
        );
      case 'webrtc-meeting':
        return (
          <WebRTCMeeting 
            roomId={roomId}
            onLeave={handleLeaveMeeting}
            isHost={isHost}
            meetingData={meetingData}
          />
        );
      case 'meetings': 
        return (
          <AllMeetings 
            onMeetingClick={handleMeetingClick}
          />
        );
      case 'meeting-details': 
        return (
          <MeetingDetails 
            meetingId={selectedMeetingId}
            activeTab={activeTab}
            onBack={handleBackFromMeeting}
            onTabChange={setActiveTab}
          />
        );
      default: 
        return <Dashboard onNavigate={setActiveView} />;
    }
  };

  return (
    <div className="min-h-screen bg-gray-50 dark:bg-gray-900 transition-colors">
      <Header />
      <div className="flex h-screen">
        {!['webrtc-meeting', 'join-meeting'].includes(activeView) && (
          <Sidebar 
            activeView={activeView} 
            setActiveView={setActiveView}
            onMeetingClick={handleMeetingClick}
          />
        )}
        <main className={`flex-1 overflow-y-auto ${
          ['webrtc-meeting', 'join-meeting'].includes(activeView) ? '' : 'pt-20'
        }`}>
          {renderContent()}
        </main>
      </div>
    </div>
  );
};

const App = () => {
  return (
    <ThemeProvider>
      <AuthProvider>
        <AppContent />
      </AuthProvider>
    </ThemeProvider>
  );
};

export default App;<|MERGE_RESOLUTION|>--- conflicted
+++ resolved
@@ -8,12 +8,6 @@
 import NewWebRTCMeeting from './pages/NewWebRTCMeeting';
 import AllMeetings from './pages/AllMeetings';
 import MeetingDetails from './pages/MeetingDetails';
-<<<<<<< HEAD
-import LandingPage from './pages/LandingPage';
-=======
-import JoinMeeting from './pages/JoinMeeting';
-import WebRTCMeeting from './pages/WebRTCMeeting';
->>>>>>> f0277e15
 import Auth from './components/Auth';
 import LoadingSpinner from './components/LoadingSpinner';
 
@@ -21,13 +15,6 @@
   const [activeView, setActiveView] = useState('dashboard');
   const [selectedMeetingId, setSelectedMeetingId] = useState(null);
   const [activeTab, setActiveTab] = useState('transcript');
-<<<<<<< HEAD
-  const [showLanding, setShowLanding] = useState(false);
-=======
-  const [roomId, setRoomId] = useState(null);
-  const [meetingData, setMeetingData] = useState(null);
-  const [isHost, setIsHost] = useState(false);
->>>>>>> f0277e15
   const { user, loading, isAuthenticated } = useAuth();
 
   if (loading) {
